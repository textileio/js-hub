import { grpc } from '@improbable-eng/grpc-web'
import {
  ArchiveInfoRequest,
  ArchiveInfoResponse,
  ArchiveRequest,
  ArchiveStatusRequest,
  ArchiveStatusResponse,
  ArchiveWatchRequest,
  ArchiveWatchResponse,
  CreateRequest,
  CreateResponse,
  LinksRequest,
  LinksResponse,
  ListIpfsPathRequest,
  ListIpfsPathResponse,
  ListPathRequest,
  ListPathResponse,
  ListRequest,
  ListResponse,
  PathItem,
  PullIpfsPathRequest,
  PullIpfsPathResponse,
  PullPathRequest,
  PullPathResponse,
  PushPathRequest,
  PushPathResponse,
  RemovePathRequest,
  RemoveRequest,
  Root,
  RootRequest,
  RootResponse,
  SetPathRequest,
} from '@textile/buckets-grpc/buckets_pb'
import { APIService, APIServicePushPath } from '@textile/buckets-grpc/buckets_pb_service'
import { ContextInterface } from '@textile/context'
import { GrpcConnection } from '@textile/grpc-connection'
import CID from 'cids'
import { EventIterator } from 'event-iterator'
import log from 'loglevel'
import nextTick from 'next-tick'
<<<<<<< HEAD
import { File, normaliseInput } from './normalize'
=======
import { grpc } from '@improbable-eng/grpc-web'
import { ContextInterface, Context } from '@textile/context'
import { GrpcConnection } from '@textile/grpc-connection'
import { WebsocketTransport } from '@textile/grpc-transport'
import { normaliseInput, File } from './normalize'
>>>>>>> b6499bdd

// eslint-disable-next-line @typescript-eslint/no-var-requires
const block = require('it-block')

const logger = log.getLogger('buckets-api')

/**
 * The expected result format from pushing a path to a bucket
 */
export interface PushPathResult {
  path: {
    path: string
    cid: CID
    root: CID
    remainder: string
  }
  root: string
}

/**
 * Response from bucket links query.
 */
export type LinksObject = {
  www: string
  ipns: string
  url: string
}

/**
 * Bucket root info
 */
export type RootObject = {
  key: string
  name: string
  path: string
  createdAt: number
  updatedAt: number
  thread: string
}

export enum PathAccessRoleMap {
  PATH_ACCESS_ROLE_UNSPECIFIED = 0,
  PATH_ACCESS_ROLE_READER = 1,
  PATH_ACCESS_ROLE_WRITER = 2,
  PATH_ACCESS_ROLE_ADMIN = 3,
}

export type Metadata = {
  rolesMap: Array<[string, PathAccessRoleMap]>
  updatedAt: number
}

/**
 * A bucket path item response
 */
export type PathItemObject = {
  cid: string
  name: string
  path: string
  size: number
  isDir: boolean
  itemsList: Array<PathItemObject>
  itemsCount: number
  metadata?: Metadata
}

/**
 * A bucket list path response
 */
export type PathObject = {
  item?: PathItemObject
  root?: RootObject
}

/**
 * Archive status codes
 */
export enum StatusCode {
  STATUS_UNSPECIFIED,
  STATUS_EXECUTING,
  STATUS_FAILED,
  STATUS_DONE,
  STATUS_CANCELED,
}

/**
 * Response of of bucket archive status request.
 */
export type ArchiveStatus = {
  key: string
  status: StatusCode
  failedMsg: string
}

/**
 * Metadata for each deal associated with an archive.
 */
export type ArchiveDealInfo = {
  proposalCid: string
  miner: string
}

/**
 * Response of of bucket info status request.
 */
export type ArchiveInfo = {
  key: string
  cid?: string
  deals: Array<ArchiveDealInfo>
}

/**
 * Bucket create response
 */
export type CreateObject = { seed: Uint8Array; seedCid: string; root?: RootObject; links?: LinksObject }

const convertRootObject = (root: Root): RootObject => {
  return {
    key: root.getKey(),
    name: root.getName(),
    path: root.getPath(),
    createdAt: root.getCreatedAt(),
    updatedAt: root.getUpdatedAt(),
    thread: root.getThread(),
  }
}

const convertRootObjectNullable = (root?: Root): RootObject | undefined => {
  if (!root) return
  return convertRootObject(root)
}

const convertPathItem = (item: PathItem): PathItemObject => {
  const list = item.getItemsList()
  return {
    cid: item.getCid(),
    name: item.getName(),
    path: item.getPath(),
    size: item.getSize(),
    isDir: item.getIsDir(),
    itemsList: list ? list.map(convertPathItem) : [],
    itemsCount: item.getItemsCount(),
    metadata: item.getMetadata()?.toObject(),
  }
}

const convertPathItemNullable = (item?: PathItem): PathItemObject | undefined => {
  if (!item) return
  return convertPathItem(item)
}

/**
 * Creates a new bucket.
 * @public
 * @param name Human-readable bucket name. It is only meant to help identify a bucket in a UI and is not unique.
 * @param isPrivate encrypt the bucket contents (default `false`)
 * @example
 * Creates a Bucket called "app-name-files"
 * ```typescript
 * import { Buckets } from '@textile/hub'
 *
 * const create = async (buckets: Buckets) => {
 *     return buckets.create("app-name-files")
 * }
 * ```
 *
 * @internal
 */
export async function bucketsCreate(
  api: GrpcConnection,
  name: string,
  isPrivate = false,
  ctx?: ContextInterface,
): Promise<CreateObject> {
  logger.debug('create request')
  const req = new CreateRequest()
  req.setName(name)
  req.setPrivate(isPrivate)
  const res: CreateResponse = await api.unary(APIService.Create, req, ctx)
  const links = res.getLinks()
  return {
    seed: res.getSeed_asU8(),
    seedCid: res.getSeedCid(),
    root: convertRootObjectNullable(res.getRoot()),
    links: links ? links.toObject() : undefined,
  }
}

/**
 * Returns the bucket root CID
 * @param key Unique (IPNS compatible) identifier key for a bucket.
 *
 * @internal
 */
export async function bucketsRoot(
  api: GrpcConnection,
  key: string,
  ctx?: ContextInterface,
): Promise<RootObject | undefined> {
  logger.debug('root request')
  const req = new RootRequest()
  req.setKey(key)
  const res: RootResponse = await api.unary(APIService.Root, req, ctx)
  return convertRootObjectNullable(res.getRoot())
}

/**
 * Returns a list of bucket links.
 * @param key Unique (IPNS compatible) identifier key for a bucket.
 * @example
 * Generate the HTTP, IPNS, and IPFS links for a Bucket
 * ```typescript
 * import { Buckets } from '@textile/hub'
 *
 * const getLinks = async (buckets: Buckets) => {
 *    const links = buckets.links(bucketKey)
 *    return links.ipfs
 * }
 *
 * const getIpfs = async (buckets: Buckets) => {
 *    const links = buckets.links(bucketKey)
 *    return links.ipfs
 * }
 * ```
 *
 * @internal
 */
export async function bucketsLinks(api: GrpcConnection, key: string, ctx?: ContextInterface): Promise<LinksObject> {
  logger.debug('link request')
  const req = new LinksRequest()
  req.setKey(key)
  const res: LinksResponse = await api.unary(APIService.Links, req, ctx)
  return res.toObject()
}

/**
 * Returns a list of all bucket roots.
 * @example
 * Find an existing Bucket named "app-name-files"
 * ```typescript
 * import { Buckets } from '@textile/hub'
 *
 * const exists = async (buckets: Buckets) => {
 *     const roots = await buckets.list();
 *     return roots.find((bucket) => bucket.name ===  "app-name-files")
 * }
 * ```
 *
 * @internal
 */
export async function bucketsList(api: GrpcConnection, ctx?: ContextInterface): Promise<Array<RootObject>> {
  logger.debug('list request')
  const req = new ListRequest()
  const res: ListResponse = await api.unary(APIService.List, req, ctx)
  const roots = res.getRootsList()
  const map = roots ? roots.map((m) => m).map((m) => convertRootObject(m)) : []
  return map
}

/**
 * Returns information about a bucket path.
 * @param key Unique (IPNS compatible) identifier key for a bucket.
 * @param path A file/object (sub)-path within a bucket.
 *
 * @internal
 */
export async function bucketsListPath(
  api: GrpcConnection,
  key: string,
  path: string,
  ctx?: ContextInterface,
): Promise<PathObject> {
  logger.debug('list path request')
  const req = new ListPathRequest()
  req.setKey(key)
  req.setPath(path)
  const res: ListPathResponse = await api.unary(APIService.ListPath, req, ctx)
  return {
    item: convertPathItemNullable(res.getItem()),
    root: convertRootObjectNullable(res.getRoot()),
  }
}

/**
 * listIpfsPath returns items at a particular path in a UnixFS path living in the IPFS network.
 * @param path UnixFS path
 *
 * @internal
 */
export async function bucketsListIpfsPath(
  api: GrpcConnection,
  path: string,
  ctx?: ContextInterface,
): Promise<PathItemObject | undefined> {
  logger.debug('list path request')
  const req = new ListIpfsPathRequest()
  req.setPath(path)
  const res: ListIpfsPathResponse = await api.unary(APIService.ListIpfsPath, req, ctx)
  return convertPathItemNullable(res.getItem())
}

/**
 * Pushes a file to a bucket path.
 * @param key Unique (IPNS compatible) identifier key for a bucket.
 * @param path A file/object (sub)-path within a bucket.
 * @param input The input file/stream/object.
 * @param opts Options to control response stream. Currently only supports a progress function.
 * @remarks
 * This will return the resolved path and the bucket's new root path.
 * @example
 * Push a file to the root of a bucket
 * ```typescript
 * import { Buckets } from '@textile/hub'
 *
 * const pushFile = async (content: string, bucketKey: string) => {
 *    const file = { path: '/index.html', content: Buffer.from(content) }
 *    return await buckets.pushPath(bucketKey!, 'index.html', file)
 * }
 * ```
 *
 * @internal
 */
export async function bucketsPushPath(
  api: GrpcConnection,
  key: string,
  path: string,
  input: any,
  opts?: { progress?: (num?: number) => void },
  ctx?: ContextInterface,
) {
  return new Promise<PushPathResult>(async (resolve, reject) => {
    // Only process the first  input if there are more than one
    const source: File | undefined = (await normaliseInput(input).next()).value
    const client = grpc.client<PushPathRequest, PushPathResponse, APIServicePushPath>(APIService.PushPath, {
      host: api.serviceHost,
      transport: api.rpcOptions.transport,
      debug: api.rpcOptions.debug,
    })
    client.onMessage((message) => {
      if (message.hasError()) {
        // Reject on first error
        reject(new Error(message.getError()))
      } else if (message.hasEvent()) {
        const event = message.getEvent()?.toObject()
        if (event?.path) {
          // @todo: Is there an standard library/tool for this step in JS?
          const pth = event.path.startsWith('/ipfs/') ? event.path.split('/ipfs/')[1] : event.path
          const cid = new CID(pth)
          const res: PushPathResult = {
            path: {
              path: `/ipfs/${cid.toString()}`,
              cid: cid,
              root: cid,
              remainder: '',
            },
            root: event.root?.path ?? '',
          }
          resolve(res)
        } else if (opts?.progress) {
          opts.progress(event?.bytes)
        }
      } else {
        reject(new Error('Invalid reply'))
      }
    })
    client.onEnd((code) => {
      if (code === grpc.Code.OK) {
        resolve()
      } else {
        reject(new Error(code.toString()))
      }
    })
    if (source) {
      const head = new PushPathRequest.Header()
      head.setPath(source.path || path)
      head.setKey(key)
      const req = new PushPathRequest()
      req.setHeader(head)
      const metadata = { ...api.context.toJSON(), ...ctx?.toJSON() }
      client.start(metadata)
      client.send(req)

      if (source.content) {
        const process = await block({ size: 4096, noPad: true })
        for await (const chunk of process(source.content)) {
          const buf = chunk.slice()
          const part = new PushPathRequest()
          part.setChunk(buf as Buffer)
          client.send(part)
        }
        client.finishSend()
      }
    }
  })
}

/**
 * Pushes a file to a bucket path.
 * @internal
 */
export async function bucketsSetPath(
  api: GrpcConnection,
  key: string,
  path: string,
  cid: string,
  ctx?: ContextInterface,
) {
  const request = new SetPathRequest()
  request.setKey(key)
  request.setPath(path)
  request.setCid(cid)
  await api.unary(APIService.SetPath, request, ctx)
}

/**
 * Pulls the bucket path, returning the bytes of the given file.
 * @param key Unique (IPNS compatible) identifier key for a bucket.
 * @param path A file/object (sub)-path within a bucket.
 * @param opts Options to control response stream. Currently only supports a progress function.
 *
 * @internal
 */
export function bucketsPullPath(
  api: GrpcConnection,
  key: string,
  path: string,
  opts?: { progress?: (num?: number) => void },
  ctx?: ContextInterface,
): AsyncIterableIterator<Uint8Array> {
  const metadata = { ...api.context.toJSON(), ...ctx?.toJSON() }
  const request = new PullPathRequest()
  request.setKey(key)
  request.setPath(path)
  let written = 0
  const events = new EventIterator<Uint8Array>(({ push, stop, fail }) => {
    const resp = grpc.invoke(APIService.PullPath, {
      host: api.serviceHost,
      transport: api.rpcOptions.transport,
      debug: api.rpcOptions.debug,
      request,
      metadata,
      onMessage: async (res: PullPathResponse) => {
        const chunk = res.getChunk_asU8()
        push(chunk)
        written += chunk.byteLength
        if (opts?.progress) {
          opts.progress(written)
        }
      },
      onEnd: async (status: grpc.Code, message: string, _trailers: grpc.Metadata) => {
        if (status !== grpc.Code.OK) {
          fail(new Error(message))
        }
        stop()
      },
    })
    return () => resp.close()
  })
  const it: AsyncIterableIterator<Uint8Array> = {
    [Symbol.asyncIterator]() {
      return this
    },
    ...events[Symbol.asyncIterator](),
  }
  return it
}

/**
 * pullIpfsPath pulls the path from a remote UnixFS dag, writing it to writer if it's a file.
 * @param path A file/object (sub)-path within a bucket.
 * @param opts Options to control response stream. Currently only supports a progress function.
 *
 * @internal
 */
export function bucketsPullIpfsPath(
  api: GrpcConnection,
  path: string,
  opts?: { progress?: (num?: number) => void },
  ctx?: ContextInterface,
): AsyncIterableIterator<Uint8Array> {
  const metadata = { ...api.context.toJSON(), ...ctx?.toJSON() }
  const request = new PullIpfsPathRequest()
  request.setPath(path)
  let written = 0
  const events = new EventIterator<Uint8Array>(({ push, stop, fail }) => {
    const resp = grpc.invoke(APIService.PullIpfsPath, {
      host: api.serviceHost,
      transport: api.rpcOptions.transport,
      debug: api.rpcOptions.debug,
      request,
      metadata,
      onMessage: async (res: PullIpfsPathResponse) => {
        const chunk = res.getChunk_asU8()
        push(chunk)
        written += chunk.byteLength
        if (opts?.progress) {
          opts.progress(written)
        }
      },
      onEnd: async (status: grpc.Code, message: string, _trailers: grpc.Metadata) => {
        if (status !== grpc.Code.OK) {
          fail(new Error(message))
        }
        stop()
      },
    })
    return () => resp.close()
  })
  const it: AsyncIterableIterator<Uint8Array> = {
    [Symbol.asyncIterator]() {
      return this
    },
    ...events[Symbol.asyncIterator](),
  }
  return it
}

/**
 * Removes an entire bucket. Files and directories will be unpinned.
 * @param key Unique (IPNS compatible) identifier key for a bucket.
 *
 * @internal
 */
export async function bucketsRemove(api: GrpcConnection, key: string, ctx?: ContextInterface) {
  logger.debug('remove request')
  const req = new RemoveRequest()
  req.setKey(key)
  await api.unary(APIService.Remove, req, ctx)
  return
}

/**
 * Returns information about a bucket path.
 * @param key Unique (IPNS compatible) identifier key for a bucket.
 * @param path A file/object (sub)-path within a bucket.
 * @param root optional to specify a root
 *
 * @internal
 */
export async function bucketsRemovePath(
  api: GrpcConnection,
  key: string,
  path: string,
  root?: string,
  ctx?: ContextInterface,
) {
  logger.debug('remove path request')
  const req = new RemovePathRequest()
  req.setKey(key)
  req.setPath(path)
  if (root) req.setRoot(root)
  await api.unary(APIService.RemovePath, req, ctx)
  return
}

/**
 * archive creates a Filecoin bucket archive via Powergate.
 * @internal
 * @param key Unique (IPNS compatible) identifier key for a bucket.
 */
export async function bucketsArchive(api: GrpcConnection, key: string, ctx?: ContextInterface) {
  logger.debug('archive request')
  const req = new ArchiveRequest()
  req.setKey(key)
  await api.unary(APIService.Archive, req, ctx)
  return
}

/**
 * archiveStatus returns the status of a Filecoin bucket archive.
 * @internal
 * @param key Unique (IPNS compatible) identifier key for a bucket.
 */
export async function bucketsArchiveStatus(
  api: GrpcConnection,
  key: string,
  ctx?: ContextInterface,
): Promise<ArchiveStatus> {
  logger.debug('archive status request')
  const req = new ArchiveStatusRequest()
  req.setKey(key)
  const res: ArchiveStatusResponse = await api.unary(APIService.ArchiveStatus, req, ctx)
  return {
    key: res.getKey(),
    status: res.getStatus(),
    failedMsg: res.getFailedMsg(),
  }
}

/**
 * archiveInfo returns info about a Filecoin bucket archive.
 * @internal
 * @param key Unique (IPNS compatible) identifier key for a bucket.
 */
export async function bucketsArchiveInfo(
  api: GrpcConnection,
  key: string,
  ctx?: ContextInterface,
): Promise<ArchiveInfo> {
  logger.debug('archive info request')
  const req = new ArchiveInfoRequest()
  req.setKey(key)
  const res: ArchiveInfoResponse = await api.unary(APIService.ArchiveInfo, req, ctx)
  const archive = res.getArchive()
  const deals = archive ? archive.getDealsList() : []
  return {
    key: res.getKey(),
    cid: archive ? archive.getCid() : undefined,
    deals: deals.map((d) => {
      return {
        proposalCid: d.getProposalCid(),
        miner: d.getMiner(),
      }
    }),
  }
}

/**
 * archiveWatch watches status events from a Filecoin bucket archive.
 * @internal
 * @param key Unique (IPNS compatible) identifier key for a bucket.
 */
export async function bucketsArchiveWatch(
  api: GrpcConnection,
  key: string,
  callback: (reply?: { id: string | undefined; msg: string }, err?: Error) => void,
  ctx?: ContextInterface,
) {
  logger.debug('archive watch request')
  const req = new ArchiveWatchRequest()
  req.setKey(key)

  const metadata = { ...api.context.toJSON(), ...ctx?.toJSON() }
  const res = grpc.invoke(APIService.ArchiveWatch, {
    host: api.context.host,
    request: req,
    metadata,
    onMessage: (rec: ArchiveWatchResponse) => {
      const response = {
        id: rec.getJsPbMessageId(),
        msg: rec.getMsg(),
      }
      nextTick(() => callback(response))
    },
    onEnd: (status: grpc.Code, message: string, _trailers: grpc.Metadata) => {
      if (status !== grpc.Code.OK) {
        return callback(undefined, new Error(message))
      }
      callback()
    },
  })
  return res.close.bind(res)
}

/**
 * Raw API connected needed by Buckets CI code (compile friendly)
 * see more https://github.com/textileio/github-action-buckets
 */
export class BucketsGrpcClient {
  public serviceHost: string
  public rpcOptions: grpc.RpcOptions
  /**
   * Creates a new gRPC client instance for accessing the Textile Buckets API.
   * @param context The context to use for interacting with the APIs. Can be modified later.
   */
  constructor(public context: ContextInterface = new Context(), debug = false) {
    this.serviceHost = context.host
    this.rpcOptions = {
      transport: WebsocketTransport(),
      debug,
    }
  }

  public unary<
    R extends grpc.ProtobufMessage,
    T extends grpc.ProtobufMessage,
    M extends grpc.UnaryMethodDefinition<R, T>
  >(methodDescriptor: M, req: R, ctx?: ContextInterface): Promise<T> {
    return new Promise<T>((resolve, reject) => {
      const metadata = { ...this.context.toJSON(), ...ctx?.toJSON() }
      grpc.unary(methodDescriptor, {
        request: req,
        host: this.serviceHost,
        transport: this.rpcOptions.transport,
        debug: this.rpcOptions.debug,
        metadata,
        onEnd: (res: grpc.UnaryOutput<T>) => {
          const { status, statusMessage, message } = res
          if (status === grpc.Code.OK) {
            if (message) {
              resolve(message)
            } else {
              resolve()
            }
          } else {
            reject(new Error(statusMessage))
          }
        },
      })
    })
  }
}<|MERGE_RESOLUTION|>--- conflicted
+++ resolved
@@ -38,15 +38,7 @@
 import { EventIterator } from 'event-iterator'
 import log from 'loglevel'
 import nextTick from 'next-tick'
-<<<<<<< HEAD
 import { File, normaliseInput } from './normalize'
-=======
-import { grpc } from '@improbable-eng/grpc-web'
-import { ContextInterface, Context } from '@textile/context'
-import { GrpcConnection } from '@textile/grpc-connection'
-import { WebsocketTransport } from '@textile/grpc-transport'
-import { normaliseInput, File } from './normalize'
->>>>>>> b6499bdd
 
 // eslint-disable-next-line @typescript-eslint/no-var-requires
 const block = require('it-block')

--- conflicted
+++ resolved
@@ -32,11 +32,7 @@
     "@improbable-eng/grpc-web": "^0.12.0",
     "@textile/context": "^0.6.7",
     "@textile/security": "^0.2.6",
-<<<<<<< HEAD
-    "@textile/threads-client": "^0.11",
-=======
     "@textile/threads-client": "^0.11.1",
->>>>>>> b03d300d
     "@textile/threads-id": "^0.1.13",
     "@textile/users-grpc": "2.0.0-rc2",
     "cids": "^0.8.0",
